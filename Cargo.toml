[package]
name = "drool"
version = "0.1.0"
authors = ["Michael Mroz <michael@mroz.io>"]
edition = "2018"

# See more keys and their definitions at https://doc.rust-lang.org/cargo/reference/manifest.html

[dependencies]
<<<<<<< HEAD
text_io = "0.1.8"
exitcode = "1.1.2"
=======

[dev-dependencies]
quickcheck = "0.8.0"
quickcheck_macros = "0.8.0"
>>>>>>> e21f0010
<|MERGE_RESOLUTION|>--- conflicted
+++ resolved
@@ -7,12 +7,9 @@
 # See more keys and their definitions at https://doc.rust-lang.org/cargo/reference/manifest.html
 
 [dependencies]
-<<<<<<< HEAD
 text_io = "0.1.8"
 exitcode = "1.1.2"
-=======
 
 [dev-dependencies]
 quickcheck = "0.8.0"
-quickcheck_macros = "0.8.0"
->>>>>>> e21f0010
+quickcheck_macros = "0.8.0"