use std::fmt::{self, Display, Formatter};

use crate::op::Op;

use crate::{chunk::Chunk, value::Value};

pub struct VM<'a> {
    chunk: &'a Chunk,
    stack: Stack,
}

#[derive(Debug, Clone, Copy, Eq, PartialEq)]
pub enum RuntimeError {
    StackUnderflow,
}

impl Display for RuntimeError {
    fn fmt(&self, f: &mut Formatter<'_>) -> Result<(), std::fmt::Error> {
        match self {
            RuntimeError::StackUnderflow => f.write_str("stack underflow"),
        }
    }
}

#[derive(Debug, Clone, Copy, Eq, PartialEq)]
#[allow(dead_code)]
pub enum InterpretError {
    Compile,
    Runtime(RuntimeError),
}

type InterpretResult<A> = Result<A, InterpretError>;

#[allow(dead_code)]
impl<'a> VM<'a> {
    pub fn new(chunk: &Chunk) -> VM {
        VM {
            chunk,
            stack: Stack::default(),
        }
    }

    pub fn interpret(source: &str) -> InterpretResult<()> {
        Ok(())
    }

    #[inline]
    unsafe fn force_last_mut(&mut self) -> InterpretResult<&mut Value> {
        self.stack
            .0
            .last_mut()
            .ok_or(InterpretError::Runtime(RuntimeError::StackUnderflow))
    }

    #[inline]
    unsafe fn op_binary(&mut self, op: fn(Value, Value) -> Value) -> InterpretResult<()> {
        let b = self.stack.pop()?;
        let a = self.stack.pop()?;
        Ok(self.stack.0.push(op(a, b)))
    }

    #[inline]
    unsafe fn op_unary_mut(&mut self, op: fn(&mut Value) -> ()) -> InterpretResult<()> {
        Ok(op(self.force_last_mut()?))
    }

    #[inline]
    unsafe fn op_binary_mut(&mut self, op: fn(&mut Value, Value) -> ()) -> InterpretResult<()> {
        let b = self.stack.pop()?;
        let a = self.force_last_mut()?;
        Ok(op(a, b))
    }

    pub fn run(&mut self) -> InterpretResult<()> {
        let mut ip = self.chunk.code_ptr();
        let mut op_index: usize = 0;

        unsafe {
            loop {
                let op: Op;
                if cfg!(debug_assertions) {
                    if !self.stack.is_empty() {
                        println!("{}", self.stack);
                    }

                    let pos = (ip as usize) - (self.chunk.code_ptr() as usize);
                    op = Op::read_and_advance(&mut ip);
                    op.print(self.chunk, op_index, pos);
                    op_index += 1;
                } else {
                    op = Op::read_and_advance(&mut ip);
                }

                match op {
                    Op::Return => {
                        println!("{}", self.stack.pop()?);
                        return Ok(());
                    }
                    Op::ConstSmol(val_index) => {
                        let value = self.chunk.get_constant(val_index.into());
                        self.stack.push(*value);
                    }
                    Op::ConstThicc(val_index) => {
                        let value = self.chunk.get_constant(val_index.into());
                        self.stack.push(*value);
                    }
<<<<<<< HEAD
                    Op::Negate => {
                        self.op_unary_mut(Value::negate_mut);
                    }
                    Op::Add => self.op_binary_mut(Value::add_mut)?,
                    Op::Subtract => self.op_binary_mut(Value::subtract_mut)?,
                    Op::Multiply => self.op_binary_mut(Value::multiply_mut)?,
                    Op::Divide => self.op_binary_mut(Value::divide_mut)?,
=======
                    Op::Negate => self.op_unary_mut(Value::negate_mut),
                    Op::Add => self.op_binary_mut(Value::add_mut),
                    Op::Subtract => self.op_binary_mut(Value::subtract_mut),
                    Op::Multiply => self.op_binary_mut(Value::multiply_mut),
                    Op::Divide => self.op_binary_mut(Value::divide_mut),
>>>>>>> e21f0010
                }
            }
        }
    }
}

#[derive(Default)]
struct Stack(Vec<Value>);
impl Stack {
    #[inline]
    pub fn is_empty(&self) -> bool {
        self.0.is_empty()
    }

    #[inline]
    pub fn push(&mut self, value: Value) {
        self.0.push(value)
    }

    #[inline]
    pub fn pop(&mut self) -> InterpretResult<Value> {
        self.0
            .pop()
            .ok_or(InterpretError::Runtime(RuntimeError::StackUnderflow))
    }
}
impl Display for Stack {
    fn fmt(&self, f: &mut Formatter<'_>) -> fmt::Result {
        write!(f, "          ")?;
        self.0.iter().map(|v| write!(f, "[ {} ]", v)).collect()
    }
}<|MERGE_RESOLUTION|>--- conflicted
+++ resolved
@@ -104,21 +104,11 @@
                         let value = self.chunk.get_constant(val_index.into());
                         self.stack.push(*value);
                     }
-<<<<<<< HEAD
-                    Op::Negate => {
-                        self.op_unary_mut(Value::negate_mut);
-                    }
+                    Op::Negate => self.op_unary_mut(Value::negate_mut)?,
                     Op::Add => self.op_binary_mut(Value::add_mut)?,
                     Op::Subtract => self.op_binary_mut(Value::subtract_mut)?,
                     Op::Multiply => self.op_binary_mut(Value::multiply_mut)?,
                     Op::Divide => self.op_binary_mut(Value::divide_mut)?,
-=======
-                    Op::Negate => self.op_unary_mut(Value::negate_mut),
-                    Op::Add => self.op_binary_mut(Value::add_mut),
-                    Op::Subtract => self.op_binary_mut(Value::subtract_mut),
-                    Op::Multiply => self.op_binary_mut(Value::multiply_mut),
-                    Op::Divide => self.op_binary_mut(Value::divide_mut),
->>>>>>> e21f0010
                 }
             }
         }
